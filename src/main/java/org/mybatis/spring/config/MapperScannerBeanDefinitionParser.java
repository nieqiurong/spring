--- conflicted
+++ resolved
@@ -108,14 +108,8 @@
   }
 
   /**
-<<<<<<< HEAD
    * 节点没有id属性，需要重新生成id值 ,其实就是beanName
    * @return 是否生成id值
-=======
-   * {@inheritDoc}
-   *
-   * @since 2.0.2
->>>>>>> a3fa25f0
    */
   @Override
   protected boolean shouldGenerateIdAsFallback() {
