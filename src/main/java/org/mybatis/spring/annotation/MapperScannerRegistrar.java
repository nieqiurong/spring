/**
 * Copyright 2010-2020 the original author or authors.
 *
 * Licensed under the Apache License, Version 2.0 (the "License");
 * you may not use this file except in compliance with the License.
 * You may obtain a copy of the License at
 *
 *    http://www.apache.org/licenses/LICENSE-2.0
 *
 * Unless required by applicable law or agreed to in writing, software
 * distributed under the License is distributed on an "AS IS" BASIS,
 * WITHOUT WARRANTIES OR CONDITIONS OF ANY KIND, either express or implied.
 * See the License for the specific language governing permissions and
 * limitations under the License.
 */
package org.mybatis.spring.annotation;

import java.lang.annotation.Annotation;
import java.util.ArrayList;
import java.util.Arrays;
import java.util.List;
import java.util.stream.Collectors;

import org.mybatis.spring.mapper.ClassPathMapperScanner;
import org.mybatis.spring.mapper.MapperFactoryBean;
import org.mybatis.spring.mapper.MapperScannerConfigurer;
import org.springframework.beans.BeanUtils;
import org.springframework.beans.factory.support.AbstractBeanDefinition;
import org.springframework.beans.factory.support.BeanDefinitionBuilder;
import org.springframework.beans.factory.support.BeanDefinitionRegistry;
import org.springframework.beans.factory.support.BeanNameGenerator;
import org.springframework.context.ResourceLoaderAware;
import org.springframework.context.annotation.ImportBeanDefinitionRegistrar;
import org.springframework.core.annotation.AnnotationAttributes;
import org.springframework.core.io.ResourceLoader;
import org.springframework.core.type.AnnotationMetadata;
import org.springframework.util.ClassUtils;
import org.springframework.util.StringUtils;

/**
 * A {@link ImportBeanDefinitionRegistrar} to allow annotation configuration of MyBatis mapper scanning. Using
 * an @Enable annotation allows beans to be registered via @Component configuration, whereas implementing
 * {@code BeanDefinitionRegistryPostProcessor} will work for XML configuration.
 *
 * @author Michael Lanyon
 * @author Eduardo Macarron
 * @author Putthiphong Boonphong
 *
 * @see MapperFactoryBean
 * @see ClassPathMapperScanner
 * @since 1.2.0
 */
// 实现的ResourceLoaderAware接口未使用，不用关心
public class MapperScannerRegistrar implements ImportBeanDefinitionRegistrar, ResourceLoaderAware {

  /**
   * {@inheritDoc}
   *
   * @deprecated Since 2.0.2, this method not used never.
   */
  @Override
  @Deprecated
  public void setResourceLoader(ResourceLoader resourceLoader) {
    // NOP
  }

  /**
   * 实现动态mapper注册
   * {@inheritDoc}
   */
  @Override
  public void registerBeanDefinitions(AnnotationMetadata importingClassMetadata, BeanDefinitionRegistry registry) {
    //获取目标配置类上标记的注解属性
    AnnotationAttributes mapperScanAttrs = AnnotationAttributes
        .fromMap(importingClassMetadata.getAnnotationAttributes(MapperScan.class.getName()));
    if (mapperScanAttrs != null) {
      registerBeanDefinitions(importingClassMetadata, mapperScanAttrs, registry,
          generateBaseBeanName(importingClassMetadata, 0));
    }
  }

  void registerBeanDefinitions(AnnotationMetadata annoMeta, AnnotationAttributes annoAttrs,
      BeanDefinitionRegistry registry, String beanName) {
    // 创建一个MapperScannerConfigurer Bean实例
    BeanDefinitionBuilder builder = BeanDefinitionBuilder.genericBeanDefinition(MapperScannerConfigurer.class);
    //设置processPropertyPlaceHolders属性为true
    builder.addPropertyValue("processPropertyPlaceHolders", true);
    //读取@MapperScan注解属性annotationClass (按注解查找)
    Class<? extends Annotation> annotationClass = annoAttrs.getClass("annotationClass");
    if (!Annotation.class.equals(annotationClass)) {
      builder.addPropertyValue("annotationClass", annotationClass);
    }
    //读取@MapperScan注解属性markerInterface (按接口查找)
    Class<?> markerInterface = annoAttrs.getClass("markerInterface");
    if (!Class.class.equals(markerInterface)) {
      builder.addPropertyValue("markerInterface", markerInterface);
    }
    //读取@MapperScan注解属性nameGenerator (bean名称生成器)
    Class<? extends BeanNameGenerator> generatorClass = annoAttrs.getClass("nameGenerator");
    if (!BeanNameGenerator.class.equals(generatorClass)) {
      builder.addPropertyValue("nameGenerator", BeanUtils.instantiateClass(generatorClass));
    }
    //读取@MapperScan注解属性factoryBean (MapperFactoryBean)
    Class<? extends MapperFactoryBean> mapperFactoryBeanClass = annoAttrs.getClass("factoryBean");
    if (!MapperFactoryBean.class.equals(mapperFactoryBeanClass)) {
      builder.addPropertyValue("mapperFactoryBeanClass", mapperFactoryBeanClass);
    }
    //读取@MapperScan注解属性sqlSessionTemplateRef (sqlSessionTemplate引用bean名称)
    String sqlSessionTemplateRef = annoAttrs.getString("sqlSessionTemplateRef");
    if (StringUtils.hasText(sqlSessionTemplateRef)) {
      builder.addPropertyValue("sqlSessionTemplateBeanName", annoAttrs.getString("sqlSessionTemplateRef"));
    }
    //读取@MapperScan注解属性sqlSessionFactoryRef (sqlSessionFactory引用bean名称)
    String sqlSessionFactoryRef = annoAttrs.getString("sqlSessionFactoryRef");
    if (StringUtils.hasText(sqlSessionFactoryRef)) {
      builder.addPropertyValue("sqlSessionFactoryBeanName", annoAttrs.getString("sqlSessionFactoryRef"));
    }

    List<String> basePackages = new ArrayList<>();
    //扫描包
    basePackages.addAll(
        Arrays.stream(annoAttrs.getStringArray("value")).filter(StringUtils::hasText).collect(Collectors.toList()));
    //扫描包（数组配置）
    basePackages.addAll(Arrays.stream(annoAttrs.getStringArray("basePackages")).filter(StringUtils::hasText)
        .collect(Collectors.toList()));
    //扫描包（数组类配置，将所在类的包解析出来添加进包扫描之中）
    basePackages.addAll(Arrays.stream(annoAttrs.getClassArray("basePackageClasses")).map(ClassUtils::getPackageName)
        .collect(Collectors.toList()));

    if (basePackages.isEmpty()) {
      //当上面的value,basePackages，basePackageClasses为空时，采用当前元数据类所在包。
      basePackages.add(getDefaultBasePackage(annoMeta));
    }
    //读取@MapperScan注解属性lazyInitialization(设置是否惰性初始化)
    String lazyInitialization = annoAttrs.getString("lazyInitialization");
    if (StringUtils.hasText(lazyInitialization)) {
      builder.addPropertyValue("lazyInitialization", lazyInitialization);
    }
<<<<<<< HEAD
    //设置包扫描（加多个包配置用,连起来转成string）
=======

    String defaultScope = annoAttrs.getString("defaultScope");
    if (!AbstractBeanDefinition.SCOPE_DEFAULT.equals(defaultScope)) {
      builder.addPropertyValue("defaultScope", defaultScope);
    }

>>>>>>> a3fa25f0
    builder.addPropertyValue("basePackage", StringUtils.collectionToCommaDelimitedString(basePackages));
    //往spring容器注册bean（顺带会设置beanName属性）
    registry.registerBeanDefinition(beanName, builder.getBeanDefinition());

  }

  /**
   * 生成bean名称
   * @param importingClassMetadata 元数据信息
   * @param index 下标
   * @return 配置类全类名#MapperScannerRegistrar类名#下标
   */
  private static String generateBaseBeanName(AnnotationMetadata importingClassMetadata, int index) {
    return importingClassMetadata.getClassName() + "#" + MapperScannerRegistrar.class.getSimpleName() + "#" + index;
  }

  /**
   * 获取类所在包名
   * @param importingClassMetadata 元数据信息
   * @return 包名
   */
  private static String getDefaultBasePackage(AnnotationMetadata importingClassMetadata) {
    return ClassUtils.getPackageName(importingClassMetadata.getClassName());
  }

  /**
   * A {@link MapperScannerRegistrar} for {@link MapperScans}.
   *
   * @since 2.0.0
   */
  static class RepeatingRegistrar extends MapperScannerRegistrar {
    /**
     * {@inheritDoc}
     */
    @Override
    public void registerBeanDefinitions(AnnotationMetadata importingClassMetadata, BeanDefinitionRegistry registry) {
      //处理MapperScans扫描,逻辑不复杂，得到配置的数组指，按单个mapperScan进行处理
      AnnotationAttributes mapperScansAttrs = AnnotationAttributes
          .fromMap(importingClassMetadata.getAnnotationAttributes(MapperScans.class.getName()));
      if (mapperScansAttrs != null) {
        AnnotationAttributes[] annotations = mapperScansAttrs.getAnnotationArray("value");
        for (int i = 0; i < annotations.length; i++) {
          registerBeanDefinitions(importingClassMetadata, annotations[i], registry,
              generateBaseBeanName(importingClassMetadata, i));
        }
      }
    }
  }

}<|MERGE_RESOLUTION|>--- conflicted
+++ resolved
@@ -136,16 +136,12 @@
     if (StringUtils.hasText(lazyInitialization)) {
       builder.addPropertyValue("lazyInitialization", lazyInitialization);
     }
-<<<<<<< HEAD
-    //设置包扫描（加多个包配置用,连起来转成string）
-=======
 
     String defaultScope = annoAttrs.getString("defaultScope");
     if (!AbstractBeanDefinition.SCOPE_DEFAULT.equals(defaultScope)) {
       builder.addPropertyValue("defaultScope", defaultScope);
     }
-
->>>>>>> a3fa25f0
+    //设置包扫描（加多个包配置用,连起来转成string）
     builder.addPropertyValue("basePackage", StringUtils.collectionToCommaDelimitedString(basePackages));
     //往spring容器注册bean（顺带会设置beanName属性）
     registry.registerBeanDefinition(beanName, builder.getBeanDefinition());
