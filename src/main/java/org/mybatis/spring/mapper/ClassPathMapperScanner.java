/**
 * Copyright 2010-2020 the original author or authors.
 *
 * Licensed under the Apache License, Version 2.0 (the "License");
 * you may not use this file except in compliance with the License.
 * You may obtain a copy of the License at
 *
 *    http://www.apache.org/licenses/LICENSE-2.0
 *
 * Unless required by applicable law or agreed to in writing, software
 * distributed under the License is distributed on an "AS IS" BASIS,
 * WITHOUT WARRANTIES OR CONDITIONS OF ANY KIND, either express or implied.
 * See the License for the specific language governing permissions and
 * limitations under the License.
 */
package org.mybatis.spring.mapper;

import java.lang.annotation.Annotation;
import java.util.Arrays;
import java.util.Optional;
import java.util.Set;

import org.apache.ibatis.session.SqlSessionFactory;
import org.mybatis.logging.Logger;
import org.mybatis.logging.LoggerFactory;
import org.mybatis.spring.SqlSessionTemplate;
import org.springframework.aop.scope.ScopedProxyFactoryBean;
import org.springframework.aop.scope.ScopedProxyUtils;
import org.springframework.beans.factory.annotation.AnnotatedBeanDefinition;
import org.springframework.beans.factory.config.BeanDefinition;
import org.springframework.beans.factory.config.BeanDefinitionHolder;
import org.springframework.beans.factory.config.ConfigurableBeanFactory;
import org.springframework.beans.factory.config.RuntimeBeanReference;
import org.springframework.beans.factory.support.AbstractBeanDefinition;
import org.springframework.beans.factory.support.BeanDefinitionRegistry;
import org.springframework.beans.factory.support.RootBeanDefinition;
import org.springframework.context.annotation.ClassPathBeanDefinitionScanner;
import org.springframework.core.type.filter.AnnotationTypeFilter;
import org.springframework.core.type.filter.AssignableTypeFilter;
import org.springframework.util.StringUtils;

/**
 * A {@link ClassPathBeanDefinitionScanner} that registers Mappers by {@code basePackage}, {@code annotationClass}, or
 * {@code markerInterface}. If an {@code annotationClass} and/or {@code markerInterface} is specified, only the
 * specified types will be searched (searching for all interfaces will be disabled).
 * <p>
 * This functionality was previously a private class of {@link MapperScannerConfigurer}, but was broken out in version
 * 1.2.0.
 *
 * @author Hunter Presnall
 * @author Eduardo Macarron
 *
 * @see MapperFactoryBean
 * @since 1.2.0
 */
public class ClassPathMapperScanner extends ClassPathBeanDefinitionScanner {

  private static final Logger LOGGER = LoggerFactory.getLogger(ClassPathMapperScanner.class);

<<<<<<< HEAD
  //是否将mapper添加至Configuration
=======
  // Copy of FactoryBean#OBJECT_TYPE_ATTRIBUTE which was added in Spring 5.2
  static final String FACTORY_BEAN_OBJECT_TYPE = "factoryBeanObjectType";

>>>>>>> 6409ac5f
  private boolean addToConfig = true;

  //是否惰性初始化
  private boolean lazyInitialization;

  //SqlSessionFactory
  private SqlSessionFactory sqlSessionFactory;

  //SqlSessionTemplate
  private SqlSessionTemplate sqlSessionTemplate;

  //引用的SqlSessionTemplate名称
  private String sqlSessionTemplateBeanName;

  //引用的SqlSessionFactory名称
  private String sqlSessionFactoryBeanName;

  //扫描注解
  private Class<? extends Annotation> annotationClass;

  //扫描接口
  private Class<?> markerInterface;

  //MapperFactoryBean
  private Class<? extends MapperFactoryBean> mapperFactoryBeanClass = MapperFactoryBean.class;

  private String defaultScope;

  public ClassPathMapperScanner(BeanDefinitionRegistry registry) {
    super(registry, false);
  }

  public void setAddToConfig(boolean addToConfig) {
    this.addToConfig = addToConfig;
  }

  public void setAnnotationClass(Class<? extends Annotation> annotationClass) {
    this.annotationClass = annotationClass;
  }

  /**
   * Set whether enable lazy initialization for mapper bean.
   * <p>
   * Default is {@code false}.
   * </p>
   *
   * @param lazyInitialization
   *          Set the @{code true} to enable
   * @since 2.0.2
   */
  public void setLazyInitialization(boolean lazyInitialization) {
    this.lazyInitialization = lazyInitialization;
  }

  public void setMarkerInterface(Class<?> markerInterface) {
    this.markerInterface = markerInterface;
  }

  public void setSqlSessionFactory(SqlSessionFactory sqlSessionFactory) {
    this.sqlSessionFactory = sqlSessionFactory;
  }

  public void setSqlSessionTemplate(SqlSessionTemplate sqlSessionTemplate) {
    this.sqlSessionTemplate = sqlSessionTemplate;
  }

  public void setSqlSessionTemplateBeanName(String sqlSessionTemplateBeanName) {
    this.sqlSessionTemplateBeanName = sqlSessionTemplateBeanName;
  }

  public void setSqlSessionFactoryBeanName(String sqlSessionFactoryBeanName) {
    this.sqlSessionFactoryBeanName = sqlSessionFactoryBeanName;
  }

  /**
   * @deprecated Since 2.0.1, Please use the {@link #setMapperFactoryBeanClass(Class)}.
   */
  @Deprecated
  public void setMapperFactoryBean(MapperFactoryBean<?> mapperFactoryBean) {
    this.mapperFactoryBeanClass = mapperFactoryBean == null ? MapperFactoryBean.class : mapperFactoryBean.getClass();
  }

  /**
   * Set the {@code MapperFactoryBean} class.
   *
   * @param mapperFactoryBeanClass
   *          the {@code MapperFactoryBean} class
   * @since 2.0.1
   */
  public void setMapperFactoryBeanClass(Class<? extends MapperFactoryBean> mapperFactoryBeanClass) {
    this.mapperFactoryBeanClass = mapperFactoryBeanClass == null ? MapperFactoryBean.class : mapperFactoryBeanClass;
  }

  /**
   * Set the default scope of scanned mappers.
   * <p>
   * Default is {@code null} (equiv to singleton).
   * </p>
   *
   * @param defaultScope
   *          the scope
   * @since 2.0.6
   */
  public void setDefaultScope(String defaultScope) {
    this.defaultScope = defaultScope;
  }

  /**
   * Configures parent scanner to search for the right interfaces. It can search for all interfaces or just for those
   * that extends a markerInterface or/and those annotated with the annotationClass
   */
  //注册查找过滤器
  public void registerFilters() {
    //是否包含所有类过滤器
    boolean acceptAllInterfaces = true;

    // if specified, use the given annotation and / or marker interface
    if (this.annotationClass != null) {
      //包含标记指定注解的class
      addIncludeFilter(new AnnotationTypeFilter(this.annotationClass));
      acceptAllInterfaces = false;
    }

    // override AssignableTypeFilter to ignore matches on the actual marker interface
    if (this.markerInterface != null) {
      //包含实现指定接口的类
      addIncludeFilter(new AssignableTypeFilter(this.markerInterface) {
        @Override
        protected boolean matchClassName(String className) {
          //因为是指定接口子类，这里目标类型和className是匹配不上的
          return false;
        }
      });
      acceptAllInterfaces = false;
    }

    if (acceptAllInterfaces) {
      //默认扫描所有class
      // default include filter that accepts all classes
      addIncludeFilter((metadataReader, metadataReaderFactory) -> true);
    }

    // exclude package-info.java
    addExcludeFilter((metadataReader, metadataReaderFactory) -> {
      String className = metadataReader.getClassMetadata().getClassName();
      //感觉这里好像没啥用，package-info好像不会编译吧
      return className.endsWith("package-info");
    });
  }

  /**
   * Calls the parent search that will search and register all the candidates. Then the registered objects are post
   * processed to set them as MapperFactoryBeans
   */
  @Override
  public Set<BeanDefinitionHolder> doScan(String... basePackages) {
    //交由父类扫描class并注册bean
    Set<BeanDefinitionHolder> beanDefinitions = super.doScan(basePackages);

    if (beanDefinitions.isEmpty()) {
      LOGGER.warn(() -> "No MyBatis mapper was found in '" + Arrays.toString(basePackages)
          + "' package. Please check your configuration.");
    } else {
      //处理扫描的bean集合
      processBeanDefinitions(beanDefinitions);
    }

    return beanDefinitions;
  }

  /**
   * 这里就牛逼了,会把mapper和MapperFactoryBean绑定在一起
   * 也就是说，bean的名称就是按设置的beanNameGenerator生成的key，实现类型都会替换成MapperFactoryBean
   *
   * @param beanDefinitions bean元数据集合
   */
  private void processBeanDefinitions(Set<BeanDefinitionHolder> beanDefinitions) {
    AbstractBeanDefinition definition;
    BeanDefinitionRegistry registry = getRegistry();
    for (BeanDefinitionHolder holder : beanDefinitions) {
      definition = (AbstractBeanDefinition) holder.getBeanDefinition();
      boolean scopedProxy = false;
      if (ScopedProxyFactoryBean.class.getName().equals(definition.getBeanClassName())) {
        definition = (AbstractBeanDefinition) Optional
            .ofNullable(((RootBeanDefinition) definition).getDecoratedDefinition())
            .map(BeanDefinitionHolder::getBeanDefinition).orElseThrow(() -> new IllegalStateException(
                "The target bean definition of scoped proxy bean not found. Root bean definition[" + holder + "]"));
        scopedProxy = true;
      }
      String beanClassName = definition.getBeanClassName();
      LOGGER.debug(() -> "Creating MapperFactoryBean with name '" + holder.getBeanName() + "' and '" + beanClassName
          + "' mapperInterface");

      // the mapper interface is the original class of the bean
      // but, the actual class of the bean is MapperFactoryBean
      //调用构造org.mybatis.spring.mapper.MapperFactoryBean.MapperFactoryBean(java.lang.Class<T>)
      definition.getConstructorArgumentValues().addGenericArgumentValue(beanClassName); // issue #59
      //设置将mapperClass替换成定义的MapperFactoryBean，默认就是MapperFactoryBean
      definition.setBeanClass(this.mapperFactoryBeanClass);
      //设置是否调用org.apache.ibatis.session.Configuration.addMapper添加mapper
      definition.getPropertyValues().add("addToConfig", this.addToConfig);
<<<<<<< HEAD
      //标志是否引用了其他factoryBean或者sqlSessionTemplate
=======

      // Attribute for MockitoPostProcessor
      // https://github.com/mybatis/spring-boot-starter/issues/475
      definition.setAttribute(FACTORY_BEAN_OBJECT_TYPE, beanClassName);

>>>>>>> 6409ac5f
      boolean explicitFactoryUsed = false;
      if (StringUtils.hasText(this.sqlSessionFactoryBeanName)) {
        //设置引用的sqlSessionFactory
        definition.getPropertyValues().add("sqlSessionFactory",
            new RuntimeBeanReference(this.sqlSessionFactoryBeanName));
        explicitFactoryUsed = true;
      } else if (this.sqlSessionFactory != null) {
        //设置sqlSessionFactory
        definition.getPropertyValues().add("sqlSessionFactory", this.sqlSessionFactory);
        explicitFactoryUsed = true;
      }

      if (StringUtils.hasText(this.sqlSessionTemplateBeanName)) {
        if (explicitFactoryUsed) {
          LOGGER.warn(
              () -> "Cannot use both: sqlSessionTemplate and sqlSessionFactory together. sqlSessionFactory is ignored.");
        }
        //设置引用的sqlSessionTemplate
        definition.getPropertyValues().add("sqlSessionTemplate",
            new RuntimeBeanReference(this.sqlSessionTemplateBeanName));
        explicitFactoryUsed = true;
      } else if (this.sqlSessionTemplate != null) {
        if (explicitFactoryUsed) {
          LOGGER.warn(
              () -> "Cannot use both: sqlSessionTemplate and sqlSessionFactory together. sqlSessionFactory is ignored.");
        }
        //设置sqlSessionTemplate
        definition.getPropertyValues().add("sqlSessionTemplate", this.sqlSessionTemplate);
        explicitFactoryUsed = true;
      }

      if (!explicitFactoryUsed) {
        LOGGER.debug(() -> "Enabling autowire by type for MapperFactoryBean with name '" + holder.getBeanName() + "'.");
        //设置自动注入模型 org.springframework.beans.factory.support.AbstractAutowireCapableBeanFactory.autowireByType
        definition.setAutowireMode(AbstractBeanDefinition.AUTOWIRE_BY_TYPE);
      }
      //设置是否惰性初始化
      definition.setLazyInit(lazyInitialization);

      if (scopedProxy) {
        continue;
      }

      if (ConfigurableBeanFactory.SCOPE_SINGLETON.equals(definition.getScope()) && defaultScope != null) {
        definition.setScope(defaultScope);
      }

      if (!definition.isSingleton()) {
        BeanDefinitionHolder proxyHolder = ScopedProxyUtils.createScopedProxy(holder, registry, true);
        if (registry.containsBeanDefinition(proxyHolder.getBeanName())) {
          registry.removeBeanDefinition(proxyHolder.getBeanName());
        }
        registry.registerBeanDefinition(proxyHolder.getBeanName(), proxyHolder.getBeanDefinition());
      }

    }
  }

  /**
   * 判断是是否符合bean定义条件
   * @param beanDefinition bean元数据信息
   * @return 是否符合条件
   */
  @Override
  protected boolean isCandidateComponent(AnnotatedBeanDefinition beanDefinition) {
    //必须是接口且为独立类，后面这个isIndependent有点懵比，https://www.jianshu.com/p/107c05b29290
    return beanDefinition.getMetadata().isInterface() && beanDefinition.getMetadata().isIndependent();
  }

  /**
   * 检查bean是否可以被扫描
   * @param beanName bean名称
   * @param beanDefinition bean元数据信息
   * @return 是否可以被扫描
   */
  @Override
  protected boolean checkCandidate(String beanName, BeanDefinition beanDefinition) {
    if (super.checkCandidate(beanName, beanDefinition)) {
      return true;
    } else {
      // 这里重写只是为了打印点警告日志来提示
      LOGGER.warn(() -> "Skipping MapperFactoryBean with name '" + beanName + "' and '"
          + beanDefinition.getBeanClassName() + "' mapperInterface" + ". Bean already defined with the same name!");
      return false;
    }
  }

}<|MERGE_RESOLUTION|>--- conflicted
+++ resolved
@@ -57,13 +57,11 @@
 
   private static final Logger LOGGER = LoggerFactory.getLogger(ClassPathMapperScanner.class);
 
-<<<<<<< HEAD
-  //是否将mapper添加至Configuration
-=======
+
   // Copy of FactoryBean#OBJECT_TYPE_ATTRIBUTE which was added in Spring 5.2
   static final String FACTORY_BEAN_OBJECT_TYPE = "factoryBeanObjectType";
 
->>>>>>> 6409ac5f
+  //是否将mapper添加至Configuration
   private boolean addToConfig = true;
 
   //是否惰性初始化
@@ -265,15 +263,12 @@
       definition.setBeanClass(this.mapperFactoryBeanClass);
       //设置是否调用org.apache.ibatis.session.Configuration.addMapper添加mapper
       definition.getPropertyValues().add("addToConfig", this.addToConfig);
-<<<<<<< HEAD
-      //标志是否引用了其他factoryBean或者sqlSessionTemplate
-=======
 
       // Attribute for MockitoPostProcessor
       // https://github.com/mybatis/spring-boot-starter/issues/475
       definition.setAttribute(FACTORY_BEAN_OBJECT_TYPE, beanClassName);
 
->>>>>>> 6409ac5f
+      //标志是否引用了其他factoryBean或者sqlSessionTemplate
       boolean explicitFactoryUsed = false;
       if (StringUtils.hasText(this.sqlSessionFactoryBeanName)) {
         //设置引用的sqlSessionFactory
