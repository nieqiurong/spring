/**
 * Copyright 2010-2020 the original author or authors.
 *
 * Licensed under the Apache License, Version 2.0 (the "License");
 * you may not use this file except in compliance with the License.
 * You may obtain a copy of the License at
 *
 *    http://www.apache.org/licenses/LICENSE-2.0
 *
 * Unless required by applicable law or agreed to in writing, software
 * distributed under the License is distributed on an "AS IS" BASIS,
 * WITHOUT WARRANTIES OR CONDITIONS OF ANY KIND, either express or implied.
 * See the License for the specific language governing permissions and
 * limitations under the License.
 */
package org.mybatis.spring.mapper;

import java.lang.annotation.Annotation;
import java.util.Arrays;
import java.util.Optional;
import java.util.Set;

import org.apache.ibatis.session.SqlSessionFactory;
import org.mybatis.logging.Logger;
import org.mybatis.logging.LoggerFactory;
import org.mybatis.spring.SqlSessionTemplate;
import org.springframework.aop.scope.ScopedProxyFactoryBean;
import org.springframework.aop.scope.ScopedProxyUtils;
import org.springframework.beans.factory.annotation.AnnotatedBeanDefinition;
import org.springframework.beans.factory.config.BeanDefinition;
import org.springframework.beans.factory.config.BeanDefinitionHolder;
import org.springframework.beans.factory.config.ConfigurableBeanFactory;
import org.springframework.beans.factory.config.RuntimeBeanReference;
import org.springframework.beans.factory.support.AbstractBeanDefinition;
import org.springframework.beans.factory.support.BeanDefinitionRegistry;
import org.springframework.beans.factory.support.RootBeanDefinition;
import org.springframework.context.annotation.ClassPathBeanDefinitionScanner;
import org.springframework.core.type.filter.AnnotationTypeFilter;
import org.springframework.core.type.filter.AssignableTypeFilter;
import org.springframework.util.StringUtils;

/**
 * A {@link ClassPathBeanDefinitionScanner} that registers Mappers by {@code basePackage}, {@code annotationClass}, or
 * {@code markerInterface}. If an {@code annotationClass} and/or {@code markerInterface} is specified, only the
 * specified types will be searched (searching for all interfaces will be disabled).
 * <p>
 * This functionality was previously a private class of {@link MapperScannerConfigurer}, but was broken out in version
 * 1.2.0.
 *
 * @author Hunter Presnall
 * @author Eduardo Macarron
 *
 * @see MapperFactoryBean
 * @since 1.2.0
 */
public class ClassPathMapperScanner extends ClassPathBeanDefinitionScanner {

  private static final Logger LOGGER = LoggerFactory.getLogger(ClassPathMapperScanner.class);

  //是否将mapper添加至Configuration
  private boolean addToConfig = true;

  //是否惰性初始化
  private boolean lazyInitialization;

  //SqlSessionFactory
  private SqlSessionFactory sqlSessionFactory;

  //SqlSessionTemplate
  private SqlSessionTemplate sqlSessionTemplate;

  //引用的SqlSessionTemplate名称
  private String sqlSessionTemplateBeanName;

  //引用的SqlSessionFactory名称
  private String sqlSessionFactoryBeanName;

  //扫描注解
  private Class<? extends Annotation> annotationClass;

  //扫描接口
  private Class<?> markerInterface;

  //MapperFactoryBean
  private Class<? extends MapperFactoryBean> mapperFactoryBeanClass = MapperFactoryBean.class;

  private String defaultScope;

  public ClassPathMapperScanner(BeanDefinitionRegistry registry) {
    super(registry, false);
  }

  public void setAddToConfig(boolean addToConfig) {
    this.addToConfig = addToConfig;
  }

  public void setAnnotationClass(Class<? extends Annotation> annotationClass) {
    this.annotationClass = annotationClass;
  }

  /**
   * Set whether enable lazy initialization for mapper bean.
   * <p>
   * Default is {@code false}.
   * </p>
   *
   * @param lazyInitialization
   *          Set the @{code true} to enable
   * @since 2.0.2
   */
  public void setLazyInitialization(boolean lazyInitialization) {
    this.lazyInitialization = lazyInitialization;
  }

  public void setMarkerInterface(Class<?> markerInterface) {
    this.markerInterface = markerInterface;
  }

  public void setSqlSessionFactory(SqlSessionFactory sqlSessionFactory) {
    this.sqlSessionFactory = sqlSessionFactory;
  }

  public void setSqlSessionTemplate(SqlSessionTemplate sqlSessionTemplate) {
    this.sqlSessionTemplate = sqlSessionTemplate;
  }

  public void setSqlSessionTemplateBeanName(String sqlSessionTemplateBeanName) {
    this.sqlSessionTemplateBeanName = sqlSessionTemplateBeanName;
  }

  public void setSqlSessionFactoryBeanName(String sqlSessionFactoryBeanName) {
    this.sqlSessionFactoryBeanName = sqlSessionFactoryBeanName;
  }

  /**
   * @deprecated Since 2.0.1, Please use the {@link #setMapperFactoryBeanClass(Class)}.
   */
  @Deprecated
  public void setMapperFactoryBean(MapperFactoryBean<?> mapperFactoryBean) {
    this.mapperFactoryBeanClass = mapperFactoryBean == null ? MapperFactoryBean.class : mapperFactoryBean.getClass();
  }

  /**
   * Set the {@code MapperFactoryBean} class.
   *
   * @param mapperFactoryBeanClass
   *          the {@code MapperFactoryBean} class
   * @since 2.0.1
   */
  public void setMapperFactoryBeanClass(Class<? extends MapperFactoryBean> mapperFactoryBeanClass) {
    this.mapperFactoryBeanClass = mapperFactoryBeanClass == null ? MapperFactoryBean.class : mapperFactoryBeanClass;
  }

  /**
   * Set the default scope of scanned mappers.
   * <p>
   * Default is {@code null} (equiv to singleton).
   * </p>
   *
   * @param defaultScope
   *          the scope
   * @since 2.0.6
   */
  public void setDefaultScope(String defaultScope) {
    this.defaultScope = defaultScope;
  }

  /**
   * Configures parent scanner to search for the right interfaces. It can search for all interfaces or just for those
   * that extends a markerInterface or/and those annotated with the annotationClass
   */
  //注册查找过滤器
  public void registerFilters() {
    //是否包含所有类过滤器
    boolean acceptAllInterfaces = true;

    // if specified, use the given annotation and / or marker interface
    if (this.annotationClass != null) {
      //包含标记指定注解的class
      addIncludeFilter(new AnnotationTypeFilter(this.annotationClass));
      acceptAllInterfaces = false;
    }

    // override AssignableTypeFilter to ignore matches on the actual marker interface
    if (this.markerInterface != null) {
      //包含实现指定接口的类
      addIncludeFilter(new AssignableTypeFilter(this.markerInterface) {
        @Override
        protected boolean matchClassName(String className) {
          //因为是指定接口子类，这里目标类型和className是匹配不上的
          return false;
        }
      });
      acceptAllInterfaces = false;
    }

    if (acceptAllInterfaces) {
      //默认扫描所有class
      // default include filter that accepts all classes
      addIncludeFilter((metadataReader, metadataReaderFactory) -> true);
    }

    // exclude package-info.java
    addExcludeFilter((metadataReader, metadataReaderFactory) -> {
      String className = metadataReader.getClassMetadata().getClassName();
      //感觉这里好像没啥用，package-info好像不会编译吧
      return className.endsWith("package-info");
    });
  }

  /**
   * Calls the parent search that will search and register all the candidates. Then the registered objects are post
   * processed to set them as MapperFactoryBeans
   */
  @Override
  public Set<BeanDefinitionHolder> doScan(String... basePackages) {
    //交由父类扫描class并注册bean
    Set<BeanDefinitionHolder> beanDefinitions = super.doScan(basePackages);

    if (beanDefinitions.isEmpty()) {
      LOGGER.warn(() -> "No MyBatis mapper was found in '" + Arrays.toString(basePackages)
          + "' package. Please check your configuration.");
    } else {
      //处理扫描的bean集合
      processBeanDefinitions(beanDefinitions);
    }

    return beanDefinitions;
  }

  /**
   * 这里就牛逼了,会把mapper和MapperFactoryBean绑定在一起
   * 也就是说，bean的名称就是按设置的beanNameGenerator生成的key，实现类型都会替换成MapperFactoryBean
   *
   * @param beanDefinitions bean元数据集合
   */
  private void processBeanDefinitions(Set<BeanDefinitionHolder> beanDefinitions) {
    AbstractBeanDefinition definition;
    BeanDefinitionRegistry registry = getRegistry();
    for (BeanDefinitionHolder holder : beanDefinitions) {
      definition = (AbstractBeanDefinition) holder.getBeanDefinition();
      boolean scopedProxy = false;
      if (ScopedProxyFactoryBean.class.getName().equals(definition.getBeanClassName())) {
        definition = (AbstractBeanDefinition) Optional
            .ofNullable(((RootBeanDefinition) definition).getDecoratedDefinition())
            .map(BeanDefinitionHolder::getBeanDefinition).orElseThrow(() -> new IllegalStateException(
                "The target bean definition of scoped proxy bean not found. Root bean definition[" + holder + "]"));
        scopedProxy = true;
      }
      String beanClassName = definition.getBeanClassName();
      LOGGER.debug(() -> "Creating MapperFactoryBean with name '" + holder.getBeanName() + "' and '" + beanClassName
          + "' mapperInterface");

      // the mapper interface is the original class of the bean
      // but, the actual class of the bean is MapperFactoryBean
      //调用构造org.mybatis.spring.mapper.MapperFactoryBean.MapperFactoryBean(java.lang.Class<T>)
      definition.getConstructorArgumentValues().addGenericArgumentValue(beanClassName); // issue #59
      //设置将mapperClass替换成定义的MapperFactoryBean，默认就是MapperFactoryBean
      definition.setBeanClass(this.mapperFactoryBeanClass);
      //设置是否调用org.apache.ibatis.session.Configuration.addMapper添加mapper
      definition.getPropertyValues().add("addToConfig", this.addToConfig);
      //标志是否引用了其他factoryBean或者sqlSessionTemplate
      boolean explicitFactoryUsed = false;
      if (StringUtils.hasText(this.sqlSessionFactoryBeanName)) {
        //设置引用的sqlSessionFactory
        definition.getPropertyValues().add("sqlSessionFactory",
            new RuntimeBeanReference(this.sqlSessionFactoryBeanName));
        explicitFactoryUsed = true;
      } else if (this.sqlSessionFactory != null) {
        //设置sqlSessionFactory
        definition.getPropertyValues().add("sqlSessionFactory", this.sqlSessionFactory);
        explicitFactoryUsed = true;
      }

      if (StringUtils.hasText(this.sqlSessionTemplateBeanName)) {
        if (explicitFactoryUsed) {
          LOGGER.warn(
              () -> "Cannot use both: sqlSessionTemplate and sqlSessionFactory together. sqlSessionFactory is ignored.");
        }
        //设置引用的sqlSessionTemplate
        definition.getPropertyValues().add("sqlSessionTemplate",
            new RuntimeBeanReference(this.sqlSessionTemplateBeanName));
        explicitFactoryUsed = true;
      } else if (this.sqlSessionTemplate != null) {
        if (explicitFactoryUsed) {
          LOGGER.warn(
              () -> "Cannot use both: sqlSessionTemplate and sqlSessionFactory together. sqlSessionFactory is ignored.");
        }
        //设置sqlSessionTemplate
        definition.getPropertyValues().add("sqlSessionTemplate", this.sqlSessionTemplate);
        explicitFactoryUsed = true;
      }

      if (!explicitFactoryUsed) {
        LOGGER.debug(() -> "Enabling autowire by type for MapperFactoryBean with name '" + holder.getBeanName() + "'.");
        //设置自动注入模型 org.springframework.beans.factory.support.AbstractAutowireCapableBeanFactory.autowireByType
        definition.setAutowireMode(AbstractBeanDefinition.AUTOWIRE_BY_TYPE);
      }
<<<<<<< HEAD
      //设置是否惰性初始化
=======

>>>>>>> a3fa25f0
      definition.setLazyInit(lazyInitialization);

      if (scopedProxy) {
        continue;
      }

      if (ConfigurableBeanFactory.SCOPE_SINGLETON.equals(definition.getScope()) && defaultScope != null) {
        definition.setScope(defaultScope);
      }

      if (!definition.isSingleton()) {
        BeanDefinitionHolder proxyHolder = ScopedProxyUtils.createScopedProxy(holder, registry, true);
        if (registry.containsBeanDefinition(proxyHolder.getBeanName())) {
          registry.removeBeanDefinition(proxyHolder.getBeanName());
        }
        registry.registerBeanDefinition(proxyHolder.getBeanName(), proxyHolder.getBeanDefinition());
      }

    }
  }

  /**
   * 判断是是否符合bean定义条件
   * @param beanDefinition bean元数据信息
   * @return 是否符合条件
   */
  @Override
  protected boolean isCandidateComponent(AnnotatedBeanDefinition beanDefinition) {
    //必须是接口且为独立类，后面这个isIndependent有点懵比，https://www.jianshu.com/p/107c05b29290
    return beanDefinition.getMetadata().isInterface() && beanDefinition.getMetadata().isIndependent();
  }

  /**
   * 检查bean是否可以被扫描
   * @param beanName bean名称
   * @param beanDefinition bean元数据信息
   * @return 是否可以被扫描
   */
  @Override
  protected boolean checkCandidate(String beanName, BeanDefinition beanDefinition) {
    if (super.checkCandidate(beanName, beanDefinition)) {
      return true;
    } else {
      // 这里重写只是为了打印点警告日志来提示
      LOGGER.warn(() -> "Skipping MapperFactoryBean with name '" + beanName + "' and '"
          + beanDefinition.getBeanClassName() + "' mapperInterface" + ". Bean already defined with the same name!");
      return false;
    }
  }

}<|MERGE_RESOLUTION|>--- conflicted
+++ resolved
@@ -296,11 +296,7 @@
         //设置自动注入模型 org.springframework.beans.factory.support.AbstractAutowireCapableBeanFactory.autowireByType
         definition.setAutowireMode(AbstractBeanDefinition.AUTOWIRE_BY_TYPE);
       }
-<<<<<<< HEAD
       //设置是否惰性初始化
-=======
-
->>>>>>> a3fa25f0
       definition.setLazyInit(lazyInitialization);
 
       if (scopedProxy) {
